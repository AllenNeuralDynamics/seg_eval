--- conflicted
+++ resolved
@@ -13,7 +13,6 @@
 
 import aind_segmentation_evaluation.seg_metrics as sm
 import aind_segmentation_evaluation.utils as utils
-<<<<<<< HEAD
 from aind_segmentation_evaluation.graph_routines import volume_to_dict
 
 
@@ -23,15 +22,6 @@
     number of merges.
     """
 
-=======
-
-
-class MergeMetric(sm.SegmentationMetrics):
-    """
-    Class that evaluates the quality of a segmentation in terms of the
-    number of splits.
-    """
->>>>>>> 359b735c
     def __init__(
         self,
         shape,
@@ -67,7 +57,6 @@
             Target segmentation mask.
             The default is None.
         path_to_target_volume : str, optional
-<<<<<<< HEAD
             Path to target segmentation mask (i.e. tif file).
             The default is None.
         target_graphs : list[networkx.Graph], optional
@@ -94,25 +83,6 @@
         output_dir : str, optional
             Path to directory that outputs are written to.
             The default is None.
-=======
-            Path to target volume (i.e. tif file).
-            The default is None.
-        target_graph_dir : str, optional
-            Path to directory containing target swc files.
-            The default is None.
-        pred_graphs : list[nx.Graph()], optional
-            List of predicted graphs.
-        pred_graph_dir : str, optional
-            Path to directory with pred swc files.
-            The default is None.
-        path_to_pred_volume : str, optional
-            Path to predicted volume (i.e. tif file).
-            The default is None.
-        output : str, optional
-            Type of output. The default is None.
-        output_dir : str, optional
-            Path to directory that outputs are written. The default is None.
->>>>>>> 359b735c
 
         Returns
         -------
@@ -213,7 +183,6 @@
         visited = set()
         queue = [(-1, root)]  # parent, child
         while len(queue) > 0:
-<<<<<<< HEAD
             # Visit
             i, j = queue.pop(0)
             val_i = utils.get_value(self.volume, graph, j)
@@ -229,18 +198,6 @@
                 condition2 = (j, k) not in self.edge_list
                 if condition1 and condition2:
                     queue.append((j, k))
-=======
-            i = queue.pop(0)
-            for j in [j for j in utils.get_nbs(graph, i) if j not in visited]:
-                # Visit
-                if val == utils.get_value(self.volume, graph, j):
-                    merged_edges.append((i, j))
-                    queue.append(j)
-
-                # Finish visit
-                visited.add(j)
-                dfs_edges = utils.remove_edge(dfs_edges, (i, j))
->>>>>>> 359b735c
 
         # Finalizations
         if len(merged_edges) > 0:
@@ -275,10 +232,6 @@
             root_edge = (edge[1], edge[0])
         root = root_edge[0]
         val = utils.get_value(self.volume, graph, root)
-<<<<<<< HEAD
-        assert val > 0
-=======
->>>>>>> 359b735c
 
         # Main routine
         queue = [root_edge]
@@ -311,29 +264,4 @@
             dfs_edges = utils.remove_edge(dfs_edges, (i, j))
             visited.append(j)
 
-<<<<<<< HEAD
-        return dfs_edges
-=======
-        return dfs_edges
-
-    def compute_mistake_rate(self):
-        """
-        Computes expected number of splits wrt length of neuron.
-
-        Parameters
-        ----------
-        None
-
-        Returns
-        -------
-        tuple[int]
-            Expected number of splits and split edges.
-
-        """
-        if self.edge_cnt == 0:
-            self.edge_cnt = super().count_edges()
-
-        merge_rate = self.edge_cnt / self.merge_cnt
-        merge_edge_rate = self.edge_cnt / self.merge_edge_cnt
-        return merge_rate, merge_edge_rate
->>>>>>> 359b735c
+        return dfs_edges